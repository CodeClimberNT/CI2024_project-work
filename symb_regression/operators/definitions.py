# All the clip function ensure that no value is outside the safe range
# The safe_power function ensures that the power operation is safe
from dataclasses import dataclass
from enum import Enum, auto
from typing import (
    Any,
    Callable,
    Dict,
    Literal,
    NotRequired,
    Optional,
    Tuple,
    TypedDict,
    TypeVar,
    Union,
    cast,
)

import numpy as np
import numpy.typing as npt

<<<<<<< HEAD
UNARY_OPS: Dict[str, Tuple[Callable, float]] = {
    "sin": (np.sin, 0.2),
    "cos": (np.cos, 0.2),
    "tan": (lambda x: np.tan(np.clip(x, -np.pi/2 + 1e-10, np.pi/2 - 1e-10)), 0.1),
    "arcsin": (lambda x: np.arcsin(np.clip(x, -1, 1)), 0.1), 
    "sinh": (np.sinh, 0.1),
    "cosh": (np.cosh, 0.1),
    "sign": (np.sign, 0.1),
    "exp": (lambda x: np.exp(np.clip(x, -10, 10)), 0.1),
    "log": (lambda x: np.log(np.abs(x) + 1e-10), 0.1),
    "sqrt": (lambda x: np.sqrt(np.maximum(0, x)), 0.1),
    "sigmoid": (lambda x: 1 / (1 + np.exp(np.clip(-x, -10, 10))), 0.1),
    "abs": (np.abs, 0.1),
    "reciprocal": (lambda x: np.divide(1, np.where(np.abs(x) < 1e-10, 1e-10, x)), 0.1),
}

BINARY_OPS: Dict[str, Tuple[Callable, float]] = {
    "+": (np.add, 0.2),
    "-": (np.subtract, 0.1),
    "*": (np.multiply, 0.1),
    "/": (
        lambda x, y: np.divide(x, np.where(np.abs(y) < 1e-10, 1e-10, y)),
        0.1,
    ),
    "**": (lambda x, y: np.power(np.clip(x, -1e5, 1e5), np.clip(y, -5, 5)), 0.1),
    "%": (np.mod, 0.1),
    "min": (np.minimum, 0.1),
    "max": (np.maximum, 0.1),
    "abs_diff": (lambda x, y: np.abs(x - y), 0.1),
    "//": (np.floor_divide, 0.1),

    
=======
MAX_EXP = 10
MAX_POWER = 5
MAX_FLOAT = 1e10
MIN_FLOAT = 1e-10

FLOAT_PRECISION = np.float64

# Type aliases for operator functions
ArrayType = TypeVar("ArrayType", bound=np.generic)

UnaryOperator = Callable[[npt.NDArray[ArrayType]], npt.NDArray[Any]]
BinaryOperator = Callable[
    [npt.NDArray[ArrayType], npt.NDArray[ArrayType]], npt.NDArray[Any]
]


# All operators in one type
OperatorFunction = Union[UnaryOperator, BinaryOperator]


class RepresentationStyle(Enum):
    INFIX = auto()  # (a op b)
    PREFIX = auto()  # op(a)
    FUNCTION = auto()  # op(a, b)
    CUSTOM = auto()  # For special cases like abs_diff -> |a - b|


@dataclass(frozen=True)
class OperatorRepresentation:
    style: RepresentationStyle
    symbol: Optional[Union[str, Tuple[str, str, str]]]

    def __post_init__(self) -> None:
        """Ensure symbol exists."""
        if self.symbol is None:
            object.__setattr__(self, "symbol", "")  # Will be set by Operator

    def __str__(self) -> str:
        """Convert representation to string format."""
        if isinstance(self.symbol, tuple):
            return self.symbol[1]  # Return infix part for display
        return str(self.symbol)


class OperatorSpec(TypedDict):
    function: OperatorFunction
    precedence: int
    is_unary: bool
    representation: NotRequired[Optional[OperatorRepresentation]]


@dataclass(frozen=True)
class Operator:
    name: str
    function: OperatorFunction
    precedence: int
    is_unary: bool
    representation: Optional[OperatorRepresentation]

    def __str__(self) -> str:
        """Convert operator to string format."""
        assert self.representation is not None

        return str(self.representation)

    def __post_init__(self) -> None:
        if self.representation is None:
            # Default representations based on operator type
            style: (
                Literal[RepresentationStyle.PREFIX] | Literal[RepresentationStyle.INFIX]
            ) = (
                RepresentationStyle.PREFIX
                if self.is_unary
                else RepresentationStyle.INFIX
            )
            rep = OperatorRepresentation(style=style, symbol=self.name)
            object.__setattr__(self, "representation", rep)


class OperatorRegistry:
    def __init__(self, precision_type: type = FLOAT_PRECISION) -> None:
        self._operators: Dict[str, Operator] = {}
        self._precision_type: type = precision_type

    def create_default_representation(
        self, name: str, is_unary: bool
    ) -> OperatorRepresentation:
        """Create default representation based on operator type."""
        style = RepresentationStyle.PREFIX if is_unary else RepresentationStyle.INFIX
        return OperatorRepresentation(style=style, symbol=name)

    def wrap_precision(
        self, func: OperatorFunction, is_unary: bool
    ) -> OperatorFunction:
        """Wrap function to ensure input and output have correct precision."""
        if is_unary:

            def wrapped_unary(x: npt.NDArray[Any]) -> npt.NDArray[FLOAT_PRECISION]:
                x_cast: npt.NDArray[FLOAT_PRECISION] = x.astype(self._precision_type)
                result: npt.NDArray[FLOAT_PRECISION] = cast(UnaryOperator, func)(x_cast)
                return result.astype(self._precision_type)

            return cast(OperatorFunction, wrapped_unary)
        else:

            def wrapped_binary(
                x: npt.NDArray[Any], y: npt.NDArray[Any]
            ) -> npt.NDArray[FLOAT_PRECISION]:
                x_cast: npt.NDArray[FLOAT_PRECISION] = x.astype(self._precision_type)
                y_cast: npt.NDArray[FLOAT_PRECISION] = y.astype(self._precision_type)
                result: npt.NDArray[FLOAT_PRECISION] = cast(BinaryOperator, func)(
                    x_cast, y_cast
                )
                return result.astype(self._precision_type)

            return cast(OperatorFunction, wrapped_binary)

    def register(self, operator: Operator) -> None:
        """Register operator with precision handling."""
        wrapped_op = Operator(
            name=operator.name,
            function=self.wrap_precision(operator.function, operator.is_unary),
            precedence=operator.precedence,
            is_unary=operator.is_unary,
            representation=operator.representation,
        )
        self._operators[operator.name] = wrapped_op

    def register_many(self, operators: Dict[str, OperatorSpec]) -> None:
        """Bulk register operators from dictionary specification"""
        for name, spec in operators.items():
            operator = Operator(
                name=name,
                function=spec["function"],
                precedence=spec["precedence"],
                is_unary=spec["is_unary"],
                representation=spec.get("representation"),
            )
            self.register(operator)

    @property
    def unary_ops(self) -> Dict[str, Callable]:
        return {
            name: op.function for name, op in self._operators.items() if op.is_unary
        }

    @property
    def binary_ops(self) -> Dict[str, Callable]:
        return {
            name: op.function for name, op in self._operators.items() if not op.is_unary
        }

    @property
    def representations(self) -> Dict[str, OperatorRepresentation]:
        return {
            name: op.representation
            for name, op in self._operators.items()
            if op.representation is not None
        }

    @property
    def precedence(self) -> Dict[str, int]:
        return {name: op.precedence for name, op in self._operators.items()}

    def validate(self) -> None:
        """Runtime validation of operator completeness"""
        for op in self._operators.values():
            if not callable(op.function):
                raise ValueError(f"Operator {op.name} has invalid function")
            if not isinstance(op.precedence, int):
                raise ValueError(f"Operator {op.name} has invalid precedence")


# Initialize registry
registry = OperatorRegistry()


def safe_power(
    x: npt.NDArray[FLOAT_PRECISION], y: npt.NDArray[FLOAT_PRECISION]
) -> npt.NDArray[FLOAT_PRECISION]:
    """Safe power operation handling edge cases and preventing warnings."""
    # Clip inputs to safe ranges
    x_safe = np.clip(x, -MAX_FLOAT, MAX_FLOAT)
    y_safe = np.clip(y, -MAX_POWER, MAX_POWER)

    # Handle negative bases
    x_safe = np.where(x_safe < 0, MIN_FLOAT, x_safe)

    # Prevent zero division
    x_safe = np.where(np.abs(x_safe) < MIN_FLOAT, MIN_FLOAT, x_safe)

    # Compute power and handle invalid results
    result = np.power(x_safe, y_safe)
    result = np.nan_to_num(result, nan=MIN_FLOAT, posinf=MAX_FLOAT, neginf=-MAX_FLOAT)

    return np.clip(result, -MAX_FLOAT, MAX_FLOAT)


def safe_tan(x: npt.NDArray[FLOAT_PRECISION]) -> npt.NDArray[FLOAT_PRECISION]:
    """Safe tangent function with clipping"""
    clipped = np.clip(x, -np.pi / 2 + 1e-10, np.pi / 2 - 1e-10)
    return np.tan(clipped)


def safe_arcsin(x: npt.NDArray[FLOAT_PRECISION]) -> npt.NDArray[FLOAT_PRECISION]:
    """Safe arcsine function with clipping"""
    clipped = np.clip(x, -1, 1)
    return np.arcsin(clipped)


def safe_sinh(x: npt.NDArray[FLOAT_PRECISION]) -> npt.NDArray[FLOAT_PRECISION]:
    """Safe hyperbolic sine function with clipping"""
    clipped = np.clip(x, -MAX_EXP, MAX_EXP)
    return np.sinh(clipped)


def safe_cosh(x: npt.NDArray[FLOAT_PRECISION]) -> npt.NDArray[FLOAT_PRECISION]:
    """Safe hyperbolic cosine function with clipping"""
    clipped = np.clip(x, -MAX_EXP, MAX_EXP)
    return np.cosh(clipped)


# UNARY_OPS: Dict[str, Callable] = {
#     "sin": np.sin,
#     "cos": np.cos,
#     "tan": lambda x: np.tan(np.clip(x, -np.pi / 2 + 1e-10, np.pi / 2 - 1e-10)),
#     "arcsin": lambda x: np.arcsin(np.clip(x, -1, 1)),
#     "sinh": lambda x: np.sinh(np.clip(x, -MAX_EXP, MAX_EXP)),
#     "cosh": lambda x: np.cosh(np.clip(x, -MAX_EXP, MAX_EXP)),
#     "sign": np.sign,
#     "exp": lambda x: np.exp(np.clip(x, -MAX_EXP, MAX_EXP)),
#     "log": lambda x: np.log(np.abs(x) + MIN_FLOAT),
#     "sqrt": lambda x: np.sqrt(np.maximum(0, x)),
#     "sigmoid": lambda x: 1 / (1 + np.exp(np.clip(-x, -MAX_EXP, MAX_EXP))),
#     "abs": np.abs,
#     "reciprocal": lambda x: np.divide(1, np.where(np.abs(x) < MIN_FLOAT, MIN_FLOAT, x)),
# }

# BINARY_OPS: Dict[str, Callable] = {
#     "+": lambda x, y: np.clip(x + y, -MAX_FLOAT, MAX_FLOAT),
#     "-": lambda x, y: np.clip(x - y, -MAX_FLOAT, MAX_FLOAT),
#     "*": lambda x, y: np.clip(x * y, -MAX_FLOAT, MAX_FLOAT),
#     "/": lambda x, y: np.divide(x, np.where(np.abs(y) < MIN_FLOAT, MIN_FLOAT, y)),
#     "**": safe_power,
#     "%": lambda x, y: np.mod(x, np.where(np.abs(y) < MIN_FLOAT, MIN_FLOAT, y)),
#     "min": lambda x, y: np.minimum(
#         np.clip(x, -MAX_FLOAT, MAX_FLOAT), np.clip(y, -MAX_FLOAT, MAX_FLOAT)
#     ),
#     "max": lambda x, y: np.maximum(
#         np.clip(x, -MAX_FLOAT, MAX_FLOAT), np.clip(y, -MAX_FLOAT, MAX_FLOAT)
#     ),
#     "abs_diff": lambda x, y: np.abs(x - y),
#     "//": lambda x, y: np.floor_divide(
#         x, np.where(np.abs(y) < MIN_FLOAT, MIN_FLOAT, y)
#     ),
# }

# OP_REPRESENTATIONS = {
#     "+": "+",
#     "-": "-",
#     "*": "*",
#     "/": "/",
#     "**": "**",
#     "%": "%",
#     "//": "//",
#     "min": "min",
#     "max": "max",
#     "abs_diff": ("|", "-", "|"),
#     "sin": "sin",
#     "cos": "cos",
#     "exp": "exp",
#     "log": "log",
# }

# OPERATOR_PRECEDENCE: Dict[str, int] = {
#     "+": 1,
#     "-": 1,
#     "min": 1,
#     "max": 1,
#     "*": 2,
#     "/": 2,
#     "//": 2,
#     "%": 2,
#     "abs_diff": 3,
#     "**": 4,
#     "sin": 4,
#     "cos": 4,
#     "exp": 4,
#     "log": 4,
# }

BASE_OPERATORS: Dict[str, OperatorSpec] = {
    # Unary operators - highest precedence (4)
    "sin": {
        "function": np.sin,
        "precedence": 4,
        "is_unary": True,
    },
    "cos": {
        "function": np.cos,
        "precedence": 4,
        "is_unary": True,
    },
    "tan": {
        "function": safe_tan,
        "precedence": 4,
        "is_unary": True,
    },
    "arcsin": {
        "function": safe_arcsin,
        "precedence": 4,
        "is_unary": True,
    },
    "sinh": {
        "function": safe_sinh,
        "precedence": 4,
        "is_unary": True,
    },
    "cosh": {
        "function": safe_cosh,
        "precedence": 4,
        "is_unary": True,
    },
    "exp": {
        "function": lambda x: np.exp(np.clip(x, -MAX_EXP, MAX_EXP)),
        "precedence": 4,
        "is_unary": True,
    },
    "log": {
        "function": lambda x: np.log(np.abs(x) + MIN_FLOAT),
        "precedence": 4,
        "is_unary": True,
    },
    "sqrt": {
        "function": lambda x: np.sqrt(np.maximum(0, x)),
        "precedence": 4,
        "is_unary": True,
    },
    "abs": {
        "function": np.abs,
        "precedence": 4,
        "is_unary": True,
    },
    "sign": {
        "function": np.sign,
        "precedence": 4,
        "is_unary": True,
    },
    "sigmoid": {
        "function": lambda x: 1 / (1 + np.exp(np.clip(-x, -MAX_EXP, MAX_EXP))),
        "precedence": 4,
        "is_unary": True,
    },
    "reciprocal": {
        "function": lambda x: np.divide(
            1, np.where(np.abs(x) < MIN_FLOAT, MIN_FLOAT, x)
        ),
        "precedence": 4,
        "is_unary": True,
    },
    # Binary operators
    # Power and special operations - precedence 3
    "**": {
        "function": safe_power,
        "precedence": 4,
        "is_unary": False,
    },
    "abs_diff": {
        "function": lambda x, y: np.abs(x - y),
        "precedence": 3,
        "is_unary": False,
        "representation": OperatorRepresentation(
            style=RepresentationStyle.CUSTOM, symbol=("|", "-", "|")
        ),
    },
    # Multiplicative operators - precedence 2
    "*": {
        "function": lambda x, y: np.clip(x * y, -MAX_FLOAT, MAX_FLOAT),
        "precedence": 2,
        "is_unary": False,
    },
    "/": {
        "function": lambda x, y: np.divide(
            x, np.where(np.abs(y) < MIN_FLOAT, MIN_FLOAT, y)
        ),
        "precedence": 2,
        "is_unary": False,
    },
    "//": {
        "function": lambda x, y: np.floor_divide(
            x, np.where(np.abs(y) < MIN_FLOAT, MIN_FLOAT, y)
        ),
        "precedence": 2,
        "is_unary": False,
    },
    "%": {
        "function": lambda x, y: np.mod(
            x, np.where(np.abs(y) < MIN_FLOAT, MIN_FLOAT, y)
        ),
        "precedence": 2,
        "is_unary": False,
    },
    # Additive operators - lowest precedence (1)
    "+": {
        "function": lambda x, y: np.clip(x + y, -MAX_FLOAT, MAX_FLOAT),
        "precedence": 1,
        "is_unary": False,
    },
    "-": {
        "function": lambda x, y: np.clip(x - y, -MAX_FLOAT, MAX_FLOAT),
        "precedence": 1,
        "is_unary": False,
    },
    "min": {
        "function": lambda x, y: np.minimum(
            np.clip(x, -MAX_FLOAT, MAX_FLOAT), np.clip(y, -MAX_FLOAT, MAX_FLOAT)
        ),
        "precedence": 1,
        "is_unary": False,
        "representation": OperatorRepresentation(
            style=RepresentationStyle.FUNCTION, symbol="min"
        ),
    },
    "max": {
        "function": lambda x, y: np.maximum(
            np.clip(x, -MAX_FLOAT, MAX_FLOAT), np.clip(y, -MAX_FLOAT, MAX_FLOAT)
        ),
        "precedence": 1,
        "is_unary": False,
        "representation": OperatorRepresentation(
            style=RepresentationStyle.FUNCTION, symbol="max"
        ),
    },
>>>>>>> 90ebf1fc
}

# At the end of the file, after BASE_OPERATORS definition:
registry = OperatorRegistry()
registry.register_many(BASE_OPERATORS)

# Export these for compatibility with existing code
UNARY_OPS = registry.unary_ops
BINARY_OPS = registry.binary_ops
OPERATOR_PRECEDENCE = registry.precedence


def get_var_name(idx: int) -> str:
    """Generate variable name for given index."""
    return f"x{idx}"<|MERGE_RESOLUTION|>--- conflicted
+++ resolved
@@ -19,40 +19,6 @@
 import numpy as np
 import numpy.typing as npt
 
-<<<<<<< HEAD
-UNARY_OPS: Dict[str, Tuple[Callable, float]] = {
-    "sin": (np.sin, 0.2),
-    "cos": (np.cos, 0.2),
-    "tan": (lambda x: np.tan(np.clip(x, -np.pi/2 + 1e-10, np.pi/2 - 1e-10)), 0.1),
-    "arcsin": (lambda x: np.arcsin(np.clip(x, -1, 1)), 0.1), 
-    "sinh": (np.sinh, 0.1),
-    "cosh": (np.cosh, 0.1),
-    "sign": (np.sign, 0.1),
-    "exp": (lambda x: np.exp(np.clip(x, -10, 10)), 0.1),
-    "log": (lambda x: np.log(np.abs(x) + 1e-10), 0.1),
-    "sqrt": (lambda x: np.sqrt(np.maximum(0, x)), 0.1),
-    "sigmoid": (lambda x: 1 / (1 + np.exp(np.clip(-x, -10, 10))), 0.1),
-    "abs": (np.abs, 0.1),
-    "reciprocal": (lambda x: np.divide(1, np.where(np.abs(x) < 1e-10, 1e-10, x)), 0.1),
-}
-
-BINARY_OPS: Dict[str, Tuple[Callable, float]] = {
-    "+": (np.add, 0.2),
-    "-": (np.subtract, 0.1),
-    "*": (np.multiply, 0.1),
-    "/": (
-        lambda x, y: np.divide(x, np.where(np.abs(y) < 1e-10, 1e-10, y)),
-        0.1,
-    ),
-    "**": (lambda x, y: np.power(np.clip(x, -1e5, 1e5), np.clip(y, -5, 5)), 0.1),
-    "%": (np.mod, 0.1),
-    "min": (np.minimum, 0.1),
-    "max": (np.maximum, 0.1),
-    "abs_diff": (lambda x, y: np.abs(x - y), 0.1),
-    "//": (np.floor_divide, 0.1),
-
-    
-=======
 MAX_EXP = 10
 MAX_POWER = 5
 MAX_FLOAT = 1e10
@@ -486,7 +452,6 @@
             style=RepresentationStyle.FUNCTION, symbol="max"
         ),
     },
->>>>>>> 90ebf1fc
 }
 
 # At the end of the file, after BASE_OPERATORS definition:
