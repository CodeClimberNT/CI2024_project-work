--- conflicted
+++ resolved
@@ -20,11 +20,8 @@
     plot_evolution_metrics,
     plot_expression_tree,
     plot_prediction_analysis,
-<<<<<<< HEAD
+    plot_regression_data,
     plot_3d_data
-=======
-    plot_regression_data,
->>>>>>> 0ce53194
 )
 from symb_regression.utils.random import set_global_seed
 
@@ -75,7 +72,6 @@
     if params is None:
         params = GeneticParams(
             tournament_size=7,
-<<<<<<< HEAD
             mutation_prob=0.6,
             crossover_prob=0.8,
             elitism_count=6,
@@ -88,21 +84,6 @@
             size_penalty_threshold=5,  # Size at which penalties start
             parsimony_coefficient=0.1,  # Controls size penalty weight
             unused_var_coefficient=0.5,  # Coefficient for unused variable penalty
-=======
-            mutation_prob=0.9,
-            crossover_prob=0.9,
-            elitism_count=5,
-            population_size=1000,
-            generations=300,
-            minimum_tree_depth=3,
-            depth_penalty_threshold=7,  # Depth at which penalties start
-            maximum_tree_depth=10,
-            size_penalty_threshold=10,  # Size at which penalties start
-            max_tree_size=20,
-            parsimony_coefficient=0.9,
-            unused_var_coefficient=0.4,  # Coefficient for unused variable penalty
-            injection_diversity=0.9,  # Coefficient for injection diversity
->>>>>>> 0ce53194
         )
 
     if debug:
@@ -123,7 +104,6 @@
         if play_sound:
             winsound.PlaySound("SystemExclamation", winsound.SND_ALIAS)
 
-<<<<<<< HEAD
         # Use print for better visibility of results
         print_section_header(f"SYMBOLIC REGRESSION RESULTS - {PROBLEM}")
         print(f"Best Expression Found: {best_solution}")
@@ -149,37 +129,6 @@
         print_section_footer()
         plot_expression_tree(best_solution)
 
-=======
-        fitness, metrics = gp.calculate_fitness(best_solution, x, y)
-
-        # Write results to both console and file
-        with open(results_file, "w") as f:
-            save_and_print(f"SYMBOLIC REGRESSION RESULTS - {PROBLEM}", f)
-            save_and_print("=" * 50, f)
-            save_and_print(f"Best Expression Found: {best_solution}", f)
-            save_and_print("\nPerformance Metrics:", f)
-            save_and_print(f"Final Fitness: {fitness:g}", f)
-            save_and_print(f"Mean Squared Error: {metrics['mse']:.6f}", f)
-            save_and_print(
-                f"R² Score: {metrics['r2']:.6f} ({metrics['r2']:.2%} of variance explained)",
-                f,
-            )
-            save_and_print(f"Execution Time: {execution_time:.2f} seconds", f)
-            save_and_print(f"Generations: {len(history)}", f)
-            save_and_print("\nGenetic Algorithm Parameters:", f)
-            save_and_print(json.dumps(params.__dict__, indent=4), f)
-            save_and_print("=" * 50, f)
-
-        logger.info(f"Results saved to: {results_file}")
-
-        # # Plot the evolution progress
-        # plot(x, y, best_solution, history)
-        # To be safe get the first two features to visualize the data
-        if x.ndim > 1:
-            x = x[:, :2]
-
-        plot_regression_data(x, y, best_solution)
->>>>>>> 0ce53194
         return best_solution, history
 
     except Exception as e:
